--- conflicted
+++ resolved
@@ -416,13 +416,8 @@
 
     @property
     def numeric_symbols(self) -> Optional[List[str] | constants.EnforcedNullType]:
-<<<<<<< HEAD
-        """:term:`Metric prefixes <Metric Prefix>` used to shorten high numbers in axis
+        """:term:`Metric suffixes <Metric Suffix>` used to shorten high numbers in axis
         labels. Defaults to ``["k", "M", "G", "T", "P", "E"]``.
-=======
-        """:term:`Metric suffixes <Metric Suffix>` used to shorten high numbers in axis
-        labels. Defaults to ``{constants.DEFAULT_LANG_NUMERIC_SYMBOLS}``.
->>>>>>> 034e1847
 
         .. note::
 
