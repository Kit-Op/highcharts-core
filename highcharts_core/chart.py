from typing import Optional, List
from collections import UserDict

from validator_collection import validators, checkers

from highcharts_core import constants, errors, utility_functions
from highcharts_core.decorators import class_sensitive, validate_types
from highcharts_core.metaclasses import HighchartsMeta
from highcharts_core.options import HighchartsOptions
from highcharts_core.utility_classes.javascript_functions import CallbackFunction
from highcharts_core.js_literal_functions import serialize_to_js_literal
from highcharts_core.headless_export import ExportServer
from highcharts_core.options.series.series_generator import create_series_obj, SERIES_CLASSES
from highcharts_core.global_options.shared_options import SharedOptions


class Chart(HighchartsMeta):
    """Python representation of a Highcharts ``Chart`` object."""

    def __init__(self, **kwargs):
        self._callback = None
        self._container = None
        self._options = None
        self._variable_name = None
        self._module_url = None

        self._random_slug = {}

        self.callback = kwargs.get('callback', None)
        self.container = kwargs.get('container', None)
        self.options = kwargs.get('options', None)
        self.variable_name = kwargs.get('variable_name', None)
        self.module_url = kwargs.get('module_url', 'https://code.highcharts.com/')

        super().__init__(**kwargs)

    def _jupyter_include_scripts(self):
        """Return the JavaScript code that is used to load the Highcharts JS libraries.

        :rtype: :class:`str <python:str>`
        """
<<<<<<< HEAD
        required_modules = [f'{self.module_url}{x}' 
                            for x in self.get_required_modules(include_extension = True)]
        js_str = ''
        for item in required_modules:
            js_str += utility_functions.jupyter_add_script(item)
            js_str += """.then(() => {"""

        for item in required_modules:
            js_str += """});"""
=======
        js_str = ''.join(
                utility_functions.jupyter_add_script(item) + """.then(() => {"""
                for item in constants.INCLUDE_LIBS
                )
        js_str += """});""" * len(constants.INCLUDE_LIBS)
>>>>>>> 63fdcc31

        return js_str

    def _jupyter_javascript(self,
                            global_options = None,
                            container = None,
                            random_slug = None,
                            retries = 5,
                            interval = 1000):
        """Return the JavaScript code which Jupyter Labs will need to render the chart.

        :param global_options: The :term:`shared options` to use when rendering the chart.
          Defaults to :obj:`None <python:None>`
        :type global_options: :class:`SharedOptions <highcharts_stock.global_options.shared_options.SharedOptions>`
          or :obj:`None <python:None>`

        :param container: The ID to apply to the HTML container when rendered in Jupyter Labs. Defaults to
          :obj:`None <python:None>`, which applies the :meth:`.container <highcharts_core.chart.Chart.container>`
          property if set, and ``'highcharts_target_div'`` if not set.
        :type container: :class:`str <python:str>` or :obj:`None <python:None>`

        :param random_slug: The random sequence of characters to append to the container name to ensure uniqueness.
          Defaults to :obj:`None <python:None>`
        :type random_slug: :class:`str <python:str>` or :obj:`None <python:None>`

        :param retries: The number of times to retry rendering the chart. Used to avoid race conditions with the
          Highcharts script. Defaults to 3.
        :type retries: :class:`int <python:int>`

        :param interval: The number of milliseconds to wait between retrying rendering the chart. Defaults to 1000 (1
          seocnd).
        :type interval: :class:`int <python:int>`

        :rtype: :class:`str <python:str>`
        """
        original_container = self.container
        new_container = container or self.container or 'highcharts_target_div'
        if not random_slug:
            self.container = new_container
        else:
            self.container = f'{new_container}_{random_slug}'

        if global_options is not None:
            global_options = validate_types(global_options,
                                            types = SharedOptions)

        js_str = utility_functions.get_retryHighcharts()

        if global_options:
            js_str += '\n' + utility_functions.prep_js_for_jupyter(global_options.to_js_literal()) + '\n'

        js_str += utility_functions.prep_js_for_jupyter(self.to_js_literal(),
                                                        container = self.container,
                                                        random_slug = random_slug,
                                                        retries = retries,
                                                        interval = interval)

        self.container = original_container

        return js_str

    def _jupyter_container_html(self,
                                container = None,
                                random_slug = None):
        """Returns the Jupyter Labs HTML container for rendering the chart in Jupyter Labs context.

        :param container: The ID to apply to the HTML container when rendered in Jupyter Labs. Defaults to
          :obj:`None <python:None>`, which applies the :meth:`.container <highcharts_core.chart.Chart.container>`
          property if set, and ``'highcharts_target_div'`` if not set.
        :type container: :class:`str <python:str>` or :obj:`None <python:None>`

        :param random_slug: The random sequence of characters to append to the container/function name to ensure
          uniqueness. Defaults to :obj:`None <python:None>`
        :type random_slug: :class:`str <python:str>` or :obj:`None <python:None>`

        :rtype: :class:`str <python:str>`
        """
        if self.options.chart:
            height = self.options.chart.height or 400
        else:
            height = 400

        container = container or self.container or 'highcharts_target_div'
        if random_slug:
            container = f'{container}_{random_slug}'

        container_str = f"""<div id=\"{container}\" style=\"width:100%; height:{height};\"></div>\n"""

        return container_str

    def _repr_html_(self):
        """Produce the HTML representation of the chart.

        .. note::

          Currently includes *all* `Highcharts JS <https://www.highcharts.com/>`_ modules
          in the HTML. This issue will be addressed when roadmap issue :issue:`2` is
          released.

        :returns: The HTML representation of the chart.
        :rtype: :class:`str <python:str>`
        """
        return self.display()

    def get_required_modules(self, include_extension = False) -> List[str]:
        """Return the list of URLs from which the Highcharts JavaScript modules
        needed to render the chart can be retrieved.
        
        :param include_extension: if ``True``, will return script names with the 
          ``'.js'`` extension included. Defaults to ``False``.
        :type include_extension: :class:`bool <python:bool>`

        :rtype: :class:`list <python:list>`
        """
        initial_scripts = ['highcharts']
        scripts = self._process_required_modules(initial_scripts, include_extension)

        return scripts

    @property
    def callback(self) -> Optional[CallbackFunction]:
        """A (JavaScript) function that is run when the chart has loaded and all external
        images have been loaded. Defaults to :obj:`None <python:None>`.

        .. note::

          Setting this proprety is equivalent to setting a value for
          :meth:`ChartOptions.events.load <highcharts.utility_classes.events.ChartEvents.load>`

        :rtype: :class:`CallbackFunction` or :obj:`None <python:None>`
        """
        return self._callback

    @callback.setter
    @class_sensitive(CallbackFunction)
    def callback(self, value):
        self._callback = value

    @property
    def module_url(self) -> str:
        """The URL from which Highcharts modules should be downloaded when 
        generating the ``<script/>`` tags. Defaults to 
        ``'https://code.highcharts.com/'``.
        
        .. tip::
        
          If you need to lock the version of Highharts used to render your
          charts, we recommend supplying one of the Highcharts CDN version
          paths, e.g.:
          
            * ``'https://code.highcharts.com/11.0.1/'``
            * ``'https://code.highcharts.com/11.0.0/'``
            * etc.
        
        .. warning::
        
          Module paths wlil be appended to this value without checking that
          they resolve to an actual file, e.g. the module 
          ``module/accessibility.js`` will get appended as 
          ``'https://code.highcharts.com/module/accessibility.js'``. Be sure
          to modify this default value carefully.
          
          As a general rule of thumb, we *strongly* recommend that your URL 
          always end in a slash (``'/'``), unless your custom URL is loading
          modules dynamically (e.g. requires a ``'?module='`` or similar).
          
        :returns: The url from which Highcharts modules should be loaded.
        :rtype: :class:`str <python:str>`
        
        """
        return self._module_url
    
    @module_url.setter
    def module_url(self, value):
        try:
            value = validators.url(value, allow_empty = True)
        except (ValueError, TypeError):
            value = validators.path(value, allow_empty = True)
            
        self._module_url = value

    @property
    def options(self) -> Optional[HighchartsOptions]:
        """The Python representation of the `Highcharts <https://highcharts.com>`_
        ``options`` `configuration object <https://api.highcharts.com/highcharts/>`_
        Defaults to :obj:`None <python:None>`.

        :rtype: :class:`HighchartsOptions` or :obj:`None <python:None>`
        """
        return self._options

    @options.setter
    def options(self, value):
        if not value:
            self._options = None
        elif isinstance(value, SharedOptions):
            raise errors.HighchartsValueError('Chart.options expects a HighchartsOptions instance '
                                              'or a valid descendent. However, the value you supplied '
                                              'is a SharedOptions instance, which wil a descendent is not '
                                              'valid for this parameter.')
        else:
            value = validate_types(value,
                                   types = HighchartsOptions)

        self._options = value

    @property
    def container(self) -> Optional[str]:
        """The ``id`` of the ``<div>`` element in which your Highcharts chart should be
        rendered. Defaults to :obj:`None <python:None>`.

        :rtype: :class:`str <python:str>` or :obj:`None <python:None>`
        """
        if self._container:
            return self._container

        if self.options and self.options.chart and self.options.chart.render_to:
            return self.options.chart.render_to

        return None

    @container.setter
    def container(self, value):
        self._container = validators.string(value, allow_empty = True)

    @property
    def variable_name(self) -> Optional[str]:
        """The name given to the (JavaScript) variable to which the (JavaScript) Chart
        instance wil be assigned. Defaults to :obj:`None <python:None>`.

        .. note::

          When the :class:`Chart` object is converted to JavaScript code, the
          (JavaScript) chart instance is assigned to a variable in your JavaScript code.
          In the example code below, the Chart instance is assigned to a ``variable_name``
          of ``chart1``:

          .. code-block:: javascript

            var chart1 = Highcharts.Chart('myTargetDiv', {});

        .. warning::

          If :obj:`None <python:None>`, when converted to a JavaScript literal, the
          :class:`Chart` instance will simply not be assigned to a variable.

        :rtype: :class:`str <python:str>` or :obj:`None <python:None>`
        """
        return self._variable_name

    @variable_name.setter
    def variable_name(self, value):
        self._variable_name = validators.variable_name(value, allow_empty = True)

    @classmethod
    def _get_kwargs_from_dict(cls, as_dict):
        kwargs = {
            'callback': as_dict.get('callback', None),
            'container': as_dict.get('container', None) or as_dict.get('renderTo', None),
            'options': as_dict.get('options', None) or as_dict.get('userOptions', None),
            'variable_name': as_dict.get('variable_name',
                                         None) or as_dict.get('variableName', None)
        }

        return kwargs

    def _to_untrimmed_dict(self, in_cls = None) -> dict:
        untrimmed = {
            'callback': self.callback,
            'container': self.container,
            'userOptions': self.options
        }

        return untrimmed

    def to_js_literal(self,
                      filename = None,
                      encoding = 'utf-8') -> Optional[str]:
        """Return the object represented as a :class:`str <python:str>` containing the
        JavaScript object literal.

        :param filename: The name of a file to which the JavaScript object literal should
          be persisted. Defaults to :obj:`None <python:None>`
        :type filename: Path-like

        :param encoding: The character encoding to apply to the resulting object. Defaults
          to ``'utf-8'``.
        :type encoding: :class:`str <python:str>`

        .. note::

          If :meth:`variable_name <Chart.variable_name>` is set, will render a string as
          a new JavaScript instance invocation in the (pseudo-code) form:

          .. code-block:: javascript

            new VARIABLE_NAME = new Chart(...);

          If :meth:`variable_name <Chart.variable_name>` is not set, will simply return
          the ``new Chart(...)`` portion in the string.

        :rtype: :class:`str <python:str>` or :obj:`None <python:None>`
        """

        untrimmed = self._to_untrimmed_dict()
        as_dict = {}
        for key in untrimmed:
            item = untrimmed[key]
            serialized = serialize_to_js_literal(item, encoding = encoding)
            if serialized is not None:
                as_dict[key] = serialized

        signature_elements = 2

        if self.container:
            container_as_str = f"""'{self.container}'"""
        else:
            container_as_str = """null"""

        if self.options:
            options_as_str = "{}".format(self.options.to_js_literal(encoding = encoding))
        else:
            options_as_str = """null"""

        callback_as_str = ''
        if self.callback:
            callback_as_str = "{}".format(self.callback.to_js_literal(encoding = encoding))
            signature_elements += 1

        signature = """Highcharts.chart("""
        signature += container_as_str
        if signature_elements > 1:
            signature += ',\n'
        signature += options_as_str
        if signature_elements > 1:
            signature += ',\n'
        if callback_as_str:
            signature += callback_as_str
        signature += ');'

        constructor_prefix = ''
        if self.variable_name:
            constructor_prefix = f'var {self.variable_name} = '

        as_str = constructor_prefix + signature

        prefix = """document.addEventListener('DOMContentLoaded', function() {\n"""
        suffix = """});"""
        as_str = prefix + as_str + '\n' + suffix

        if validators.path(filename, allow_empty = True):
            with open(filename, 'w', encoding = encoding) as file_:
                file_.write(as_str)

        return as_str

    def download_chart(self,
                       format = 'png',
                       scale = 1,
                       width = None,
                       filename = None,
                       auth_user = None,
                       auth_password = None,
                       timeout = 0.5,
                       server_instance = None,
                       **kwargs):
        """Export a downloaded form of the chart using a Highcharts :term:`Export Server`.

        :param filename: The name of the file where the exported chart should (optionally)
          be persisted. Defaults to :obj:`None <python:None>`.
        :type filename: Path-like or :obj:`None <python:None>`

        :param auth_user: The username to use to authenticate against the
          Export Server, using :term:`basic authentication`. Defaults to
          :obj:`None <python:None>`.
        :type auth_user: :class:`str <python:str>` or :obj:`None <python:None>`

        :param auth_password: The password to use to authenticate against the Export
          Server (using :term:`basic authentication`). Defaults to
          :obj:`None <python:None>`.
        :type auth_password: :class:`str <python:str>` or :obj:`None <python:None>`

        :param timeout: The number of seconds to wait before issuing a timeout error.
          The timeout check is passed if bytes have been received on the socket in less
          than the ``timeout`` value. Defaults to ``0.5``.
        :type timeout: numeric or :obj:`None <python:None>`

        :param server_instance: Provide an already-configured :class:`ExportServer`
          instance to use to programmatically produce the exported chart. Defaults to
          :obj:`None <python:None>`, which causes Highcharts for Python to instantiate
          a new :class:`ExportServer` instance.
        :type server_instance: :class:`ExportServer` or :obj:`None <python:None>`

        .. note::

          All other keyword arguments are as per the :class:`ExportServer` constructor.

        :returns: The exported chart image, either as a :class:`bytes <python:bytes>`
          binary object or as a base-64 encoded string (depending on the ``use_base64``
          keyword argument).
        :rtype: :class:`bytes <python:bytes>` or :class:`str <python:str>`
        """
        if checkers.is_type(self.options, 'HighchartsStockOptions'):
            constructor = 'Stock'
        else:
            constructor = 'Chart'

        if not server_instance:
            return ExportServer.get_chart(filename = filename,
                                          auth_user = auth_user,
                                          auth_password = auth_password,
                                          timeout = timeout,
                                          options = self.options,
                                          constructor = constructor,
                                          scale = scale,
                                          width = width,
                                          **kwargs)

        if not isinstance(server_instance, ExportServer):
            raise errors.HighchartsValueError(f'server_instance is expected to be an '
                                              f'ExportServer instance. Was: '
                                              f'{server_instance.__class__.__name__}')

        return server_instance.request_chart(filename = filename,
                                             auth_user = auth_user,
                                             auth_password = auth_password,
                                             timeout = timeout,
                                             options = self.options,
                                             constructor = constructor,
                                             **kwargs)

    @classmethod
    def _copy_dict_key(cls,
                       key,
                       original,
                       other,
                       overwrite = True,
                       **kwargs):
        """Copies the value of ``key`` from ``original`` to ``other``.

        :param key: The key that is to be copied.
        :type key: :class:`str <python:str>`

        :param original: The original :class:`dict <python:dict>` from which it should
          be copied.
        :type original: :class:`dict <python:dict>`

        :param other: The :class:`dict <python:dict>` to which it should be copied.
        :type other: :class:`dict <python:dict>`

        :returns: The value that should be placed in ``other`` for ``key``.
        """
        preserve_data = kwargs.get('preserve_data', True)

        original_value = original[key]
        if other is None:
            other = {}

        other_value = other.get(key, None)

        if key == 'data' and preserve_data:
            return other_value

        if key == 'points' and preserve_data:
            return other_value

        if key == 'series' and preserve_data:
            if not other_value:
                return [x for x in original_value]

            if len(other_value) != len(original_value):
                matched_series = []
                new_series = []
                for original_item in original_value:
                    matched = False
                    for other_item in other_value:
                        if checkers.are_dicts_equivalent(original_item, other_item):
                            matched_series.append((original_item, other_item))
                            matched = True
                            break
                    if not matched:
                        new_series.append(original_item)
                updated_series = []
                for items in matched_series:
                    original_item = items[0]
                    other_item = items[1]
                    new_item = {}
                    for subkey in original_item:
                        new_item_value = cls._copy_dict_key(subkey,
                                                            original_item,
                                                            new_item,
                                                            overwrite = overwrite,
                                                            **kwargs)
                        new_item[subkey] = new_item_value
                    updated_series.append(new_item)
                updated_series.extend(new_series)

                return updated_series

        elif isinstance(original_value, (dict, UserDict)):
            new_value = {subkey: cls._copy_dict_key(subkey,
                                                   original_value,
                                                   other_value,
                                                   overwrite = overwrite,
                                                   **kwargs)
                         for subkey in original_value}

            return new_value

        elif checkers.is_iterable(original_value,
                                  forbid_literals = (str,
                                                     bytes,
                                                     dict,
                                                     UserDict)):
            if overwrite:
                new_value = [x for x in original_value]

                return new_value

            return other_value

        elif other_value and not overwrite:
            return other_value

        return original_value

    def copy(self,
             other = None,
             overwrite = True,
             **kwargs):
        """Copy the configuration settings from this chart to the ``other`` chart.

        :param other: The target chart to which the properties of this chart should
          be copied. If :obj:`None <python:None>`, will create a new chart and populate
          it with properties copied from ``self``. Defaults to :obj:`None <python:None>`.
        :type other: :class:`Chart`

        :param overwrite: if ``True``, properties in ``other`` that are already set will
          be overwritten by their counterparts in ``self``. Defaults to ``True``.
        :type overwrite: :class:`bool <python:bool>`

        :param preserve_data: If ``True``, will preserve the data values in any
          :term:`series` contained in ``other`` and the configuration of the
          :meth:`options.data <Options.data>` property, but will still copy other
          properties as applicable. If ``False``, will overwrite data in ``other``
          with data from ``self``. Defaults to ``True``.
        :type preserve_data: :class:`bool <python:bool>`

        :param kwargs: Additional keyword arguments. Some special descendents of
          :class:`HighchartsMeta` may have special implementations of this method which
          rely on additional keyword arguments.

        :returns: A mutated version of ``other`` with new property values

        """
        return super().copy(other = other,
                            overwrite = overwrite,
                            **kwargs)

    def add_series(self, *series):
        """Adds ``series`` to the
        :meth:`Chart.options.series <highcharts_core.options.HighchartsOptions.series>`
        property.

        :param series: One or more :term:`series` instances (descended from
          :class:`SeriesBase <highcharts_core.options.series.base.SeriesBase>`) or an
          instance (e.g. :class:`dict <python:dict>`, :class:`str <python:str>`, etc.)
          coercable to one
        :type series: one or more
          :class:`SeriesBase <highcharts_core.options.series.base.SeriesBase>`
          or coercable

        """
        new_series = [create_series_obj(item)
                      for item in series]

        if self.options and self.options.series:
            existing_series = [x for x in self.options.series]
        elif self.options:
            existing_series = []
        else:
            existing_series = []
            self.options = HighchartsOptions()

        updated_series = existing_series + new_series

        self.options.series = updated_series

    def update_series(self, *series, add_if_unmatched = False):
        """Replace existing series with the new versions supplied in ``series``,
        matching them based on their
        :meth:`.id <highcharts_core.options.series.base.SeriesBase.id>` property.

        :param series: One or more :term:`series` instances (descended from
          :class:`SeriesBase <highcharts_core.options.series.base.SeriesBase>`) or an
          instance (e.g. :class:`dict <python:dict>`, :class:`str <python:str>`, etc.)
          coercable to one
        :type series: one or more
          :class:`SeriesBase <highcharts_core.options.series.base.SeriesBase>`
          or coercable

        :param add_if_unmatched: If ``True``, will add a series that does not have a
          match. If ``False``, will raise a
          :exc:`HighchartsMissingSeriesError <highcharts_core.errors.HighchartsMissingSeriesError>`
          if a series does not have a match on the chart. Defaults to ``False``.
        :type add_if_unmatched: :class:`bool <python:bool>`
        """
        new_series = [create_series_obj(item)
                      for item in series]

        if self.options and self.options.series:
            existing_series = [x for x in self.options.series]
        elif self.options:
            existing_series = []
        else:
            existing_series = []
            self.options = HighchartsOptions()

        existing_ids = [x.id for x in existing_series]
        new_ids = [x.id for x in new_series]
        overlap_ids = [x for x in new_ids if x in existing_ids]

        updated_series = [existing
                          for existing in existing_series
                          if existing.id not in overlap_ids]

        for new in new_series:
            if new.id not in overlap_ids and not add_if_unmatched:
                raise errors.HighchartsMissingSeriesError(f'attempted to update series '
                                                          f'id "{new.id}", but that '
                                                          f'series is not present in '
                                                          f'the chart')

            updated_series.append(new)

        self.options.series = updated_series

    @classmethod
    def from_series(cls, *series, kwargs = None):
        """Creates a new :class:`Chart <highcharts_core.chart.Chart>` instance populated
        with ``series``.

        :param series: One or more :term:`series` instances (descended from
          :class:`SeriesBase <highcharts_core.options.series.base.SeriesBase>`) or an
          instance (e.g. :class:`dict <python:dict>`, :class:`str <python:str>`, etc.)
          coercable to one
        :type series: one or more
          :class:`SeriesBase <highcharts_core.options.series.base.SeriesBase>`
          or coercable

        :param kwargs: Other properties to use as keyword arguments for the instance to be
          created.

          .. warning::

            If ``kwargs`` sets the
            :meth:`options.series <highcharts_core.options.HighchartsOptions.series>`
            property, that setting will be *overridden* by the contents of ``series``.

        :type kwargs: :class:`dict <python:dict>`

        :returns: A new :class:`Chart <highcharts_core.chart.Chart>` instance
        :rtype: :class:`Chart <highcharts_core.chart.Chart>`
        """
        kwargs = validators.dict(kwargs, allow_empty = True) or {}
        instance = cls(**kwargs)

        if checkers.is_iterable(series) is True:
            for item in series:
                instance.add_series(item)
        else:
            instance.add_series(series)

        return instance

    def display(self,
                global_options = None,
                container = None,
                retries = 5,
                interval = 1000):
        """Display the chart in `Jupyter Labs <https://jupyter.org/>`_ or
        `Jupyter Notebooks <https://jupyter.org/>`_.

        :param global_options: The :term:`shared options` to use when rendering the chart.
          Defaults to :obj:`None <python:None>`
        :type global_options: :class:`SharedOptions <highcharts_stock.global_options.shared_options.SharedOptions>`
          or :obj:`None <python:None>`

        :param container: The ID to apply to the HTML container when rendered in Jupyter Labs. Defaults to
          :obj:`None <python:None>`, which applies the :meth:`.container <highcharts_core.chart.Chart.container>`
          property if set, and ``'highcharts_target_div'`` if not set.

          .. note::

            Highcharts for Python will append a 6-character random string to the value of ``container``
            to ensure uniqueness of the chart's container when rendering in a Jupyter Notebook/Labs context. The
            :class:`Chart <highcharts_core.chart.Chart>` instance will retain the mapping between container and the
            random string so long as the instance exists, thus allowing you to easily update the rendered chart by
            calling the :meth:`.display() <highcharts_core.chart.Chart.display>` method again.

            If you wish to create a new chart from the instance that does not update the existing chart, then you can do
            so by specifying a new ``container`` value.

        :type container: :class:`str <python:str>` or :obj:`None <python:None>`

<<<<<<< HEAD
        :param retries: The number of times to retry rendering the chart. Used to avoid race conditions with the 
          Highcharts script. Defaults to 5.
=======
        :param retries: The number of times to retry rendering the chart. Used to avoid race conditions with the
          Highcharts script. Defaults to 3.
>>>>>>> 63fdcc31
        :type retries: :class:`int <python:int>`

        :param interval: The number of milliseconds to wait between retrying rendering the chart. Defaults to 1000 (1
          seocnd).
        :type interval: :class:`int <python:int>`

        :raises HighchartsDependencyError: if
          `ipython <https://ipython.readthedocs.io/en/stable/>`_ is not available in the
          runtime environment
        """
        try:
            from IPython import display as display_mod
            from IPython.core.display_functions import display
        except ImportError:
            raise errors.HighchartsDependencyError('Unable to import IPython modules. '
                                                   'Make sure that it is available in '
                                                   'your runtime environment. To install,'
                                                   'use: pip install ipython')

        include_js_str = self._jupyter_include_scripts()
        include_display = display_mod.Javascript(data = include_js_str)

        container = container or self.container or 'highcharts_target_div'
        if not self._random_slug:
            self._random_slug = {}

        random_slug = self._random_slug.get(container, None)

        if not random_slug:
            random_slug = utility_functions.get_random_string()
            self._random_slug[container] = random_slug

        html_str = self._jupyter_container_html(container, random_slug)
        html_display = display_mod.HTML(data = html_str)

        chart_js_str = self._jupyter_javascript(global_options = global_options,
                                                container = container,
                                                random_slug = random_slug,
                                                retries = retries,
                                                interval = interval)
        javascript_display = display_mod.Javascript(data = chart_js_str)

        display(include_display)
        display(html_display)
        display(javascript_display)

    @classmethod
    def from_csv(cls,
                 as_string_or_file,
                 property_column_map,
                 series_type,
                 has_header_row = True,
                 series_kwargs = None,
                 options_kwargs = None,
                 chart_kwargs = None,
                 delimiter = ',',
                 null_text = 'None',
                 wrapper_character = "'",
                 line_terminator = '\r\n',
                 wrap_all_strings = False,
                 double_wrapper_character_when_nested = False,
                 escape_character = "\\"):
        """Create a new :class:`Chart <highcharts_core.chart.Chart>` instance with
        data populated from a CSV string or file.

          .. note::

            For an example
            :class:`LineSeries <highcharts_core.options.series.area.LineSeries>`, the
            minimum code required would be:

              .. code-block:: python

                my_chart = Chart.from_csv('some-csv-file.csv',
                                          property_column_map = {
                                              'x': 0,
                                              'y': 3,
                                              'id': 'id'
                                          },
                                          series_type = 'line')

            As the example above shows, data is loaded into the ``my_chart`` instance
            from the CSV file with a filename ``some-csv-file.csv``. The
            :meth:`x <CartesianData.x>`
            values for each data point will be taken from the first (index 0) column in
            the CSV file. The :meth:`y <CartesianData.y>` values will be taken from the
            fourth (index 3) column in the CSV file. And the :meth:`id <CartesianData.id>`
            values will be taken from a column whose header row is labeled ``'id'``
            (regardless of its index).

        :param as_string_or_file: The CSV data to use to pouplate data. Accepts either
          the raw CSV data as a :class:`str <python:str>` or a path to a file in the
          runtime environment that contains the CSV data.

          .. tip::

            Unwrapped empty column values are automatically interpreted as null
            (:obj:`None <python:None>`).

        :type as_string_or_file: :class:`str <python:str>` or Path-like

        :param property_column_map: A :class:`dict <python:dict>` used to indicate which
          data point property should be set to which CSV column. The keys in the
          :class:`dict <python:dict>` should correspond to properties in the data point
          class, while the value can either be a numerical index (starting with 0) or a
          :class:`str <python:str>` indicating the label for the CSV column.

          .. warning::

            If the ``property_column_map`` uses :class:`str <python:str>` values, the CSV
            file *must* have a header row (this is expected, by default). If there is no
            header row and a :class:`str <python:str>` value is found, a
            :exc:`HighchartsCSVDeserializationError` will be raised.

        :type property_column_map: :class:`dict <python:dict>`

        :param series_type: Indicates the series type that should be created from the CSV
          data.
        :type series_type: :class:`str <python:str>`

        :param has_header_row: If ``True``, indicates that the first row of
          ``as_string_or_file`` contains column labels, rather than actual data. Defaults
          to ``True``.
        :type has_header_row: :class:`bool <python:bool>`

        :param series_kwargs: An optional :class:`dict <python:dict>` containing keyword
          arguments that should be used when instantiating the series instance. Defaults
          to :obj:`None <python:None>`.

          .. warning::

            If ``series_kwargs`` contains a ``data`` key, its value will be *overwritten*.
            The ``data`` value will be created from the CSV file instead.

        :type series_kwargs: :class:`dict <python:dict>` or :obj:`None <python:None>`

        :param options_kwargs: An optional :class:`dict <python:dict>` containing keyword
          arguments that should be used when instantiating the :class:`HighchartsOptions`
          instance. Defaults to :obj:`None <python:None>`.

          .. warning::

            If ``options_kwargs`` contains a ``series`` key, the ``series`` value will be
            *overwritten*. The ``series`` value will be created from the CSV file instead.

        :type options_kwargs: :class:`dict <python:dict>` or :obj:`None <python:None>`

        :param chart_kwargs: An optional :class:`dict <python:dict>` containing keyword
          arguments that should be used when instantiating the :class:`Chart` instance.
          Defaults to :obj:`None <python:None>`.

          .. warning::

            If ``chart_kwargs`` contains an ``options`` key, ``options`` will be
            *overwritten*. The ``options`` value will be created from the
            ``options_kwargs`` and CSV file instead.

        :type chart_kwargs: :class:`dict <python:dict>` or :obj:`None <python:None>`

        :param delimiter: The delimiter used between columns. Defaults to ``,``.
        :type delimiter: :class:`str <python:str>`

        :param wrapper_character: The string used to wrap string values when
          wrapping is applied. Defaults to ``'``.
        :type wrapper_character: :class:`str <python:str>`

        :param null_text: The string used to indicate an empty value if empty
          values are wrapped. Defaults to `None`.
        :type null_text: :class:`str <python:str>`

        :param line_terminator: The string used to indicate the end of a line/record in
          the CSV data. Defaults to ``'\\r\\n'``.

          .. note::

            The Python :mod:`csv <python:csv>` currently ignores the ``line_terminator``
            parameter and always applies ``'\\r\\n'``, by design. The Python docs say this
            may change in the future, so for future backwards compatibility we are
            including it here.

        :type line_terminator: :class:`str <python:str>`

        :param wrap_all_strings: If ``True``, indicates that the CSV file has all string
          data values wrapped in quotation marks. Defaults to ``False``.

          .. warning::

            If set to ``True``, the :mod:`csv <python:csv>` module will try to coerce
            any value that is *not* wrapped in quotation marks to a
            :class:`float <python:float>`. This can cause unexpected behavior, and
            typically we recommend leaving this as ``False`` and then re-casting values
            after they have been parsed.

        :type wrap_all_strings: :class:`bool <python:bool>`

        :param double_wrapper_character_when_nested: If ``True``, quote character is
          doubled when appearing within a string value. If ``False``, the
          ``escape_character`` is used to prefix quotation marks. Defaults to ``False``.
        :type double_wrapper_character_when_nested: :class:`bool <python:bool>`

        :param escape_character: A one-character string that indicates the character used
          to escape quotation marks if they appear within a string value that is already
          wrapped in quotation marks. Defaults to ``\\\\`` (which is Python for ``'\\'``,
          which is Python's native escape character).
        :type escape_character: :class:`str <python:str>`

        :returns: A :class:`Chart <highcharts_core.chart.Chart>` instance with its
          data populated from the CSV data.
        :rtype: :class:`Chart <highcharts_core.chart.Chart>`

        :raises HighchartsCSVDeserializationError: if ``property_column_map`` references
          CSV columns by their label, but the CSV data does not contain a header row

        """
        series_type = validators.string(series_type, allow_empty = False)
        series_type = series_type.lower()
        if series_type not in SERIES_CLASSES:
            raise errors.HighchartsValueError(f'series_type expects a valid Highcharts '
                                              f'series type. Received: {series_type}')

        options_kwargs = validators.dict(options_kwargs, allow_empty = True) or {}
        chart_kwargs = validators.dict(chart_kwargs, allow_empty = True) or {}

        series_cls = SERIES_CLASSES.get(series_type, None)

        series = series_cls.from_csv(as_string_or_file,
                                     property_column_map,
                                     has_header_row = has_header_row,
                                     series_kwargs = series_kwargs,
                                     delimiter = delimiter,
                                     null_text = null_text,
                                     wrapper_character = wrapper_character,
                                     line_terminator = line_terminator,
                                     wrap_all_strings = wrap_all_strings,
                                     double_wrapper_character_when_nested = double_wrapper_character_when_nested,
                                     escape_character = escape_character)

        options = HighchartsOptions(**options_kwargs)
        options.series = [series]

        instance = cls(**chart_kwargs)
        instance.options = options

        return instance

    @classmethod
    def from_pandas(cls,
                    df,
                    property_map,
                    series_type,
                    series_kwargs = None,
                    options_kwargs = None,
                    chart_kwargs = None):
        """Create a :class:`Chart <highcharts_core.chart.Chart>` instance whose
        data is populated from a `pandas <https://pandas.pydata.org/>`_
        :class:`DataFrame <pandas:DataFrame>`.

        :param df: The :class:`DataFrame <pandas:DataFrame>` from which data should be
          loaded.
        :type df: :class:`DataFrame <pandas:DataFrame>`

        :param property_map: A :class:`dict <python:dict>` used to indicate which
          data point property should be set to which column in ``df``. The keys in the
          :class:`dict <python:dict>` should correspond to properties in the data point
          class, while the value should indicate the label for the
          :class:`DataFrame <pandas:DataFrame>` column.
        :type property_map: :class:`dict <python:dict>`

        :param series_type: Indicates the series type that should be created from the data
          in ``df``.
        :type series_type: :class:`str <python:str>`

        :param series_kwargs: An optional :class:`dict <python:dict>` containing keyword
          arguments that should be used when instantiating the series instance. Defaults
          to :obj:`None <python:None>`.

          .. warning::

            If ``series_kwargs`` contains a ``data`` key, its value will be *overwritten*.
            The ``data`` value will be created from ``df`` instead.

        :type series_kwargs: :class:`dict <python:dict>`

        :param options_kwargs: An optional :class:`dict <python:dict>` containing keyword
          arguments that should be used when instantiating the :class:`HighchartsOptions`
          instance. Defaults to :obj:`None <python:None>`.

          .. warning::

            If ``options_kwargs`` contains a ``series`` key, the ``series`` value will be
            *overwritten*. The ``series`` value will be created from the data in ``df``.

        :type options_kwargs: :class:`dict <python:dict>` or :obj:`None <python:None>`

        :param chart_kwargs: An optional :class:`dict <python:dict>` containing keyword
          arguments that should be used when instantiating the :class:`Chart` instance.
          Defaults to :obj:`None <python:None>`.

          .. warning::

            If ``chart_kwargs`` contains an ``options`` key, ``options`` will be
            *overwritten*. The ``options`` value will be created from the
            ``options_kwargs`` and the data in ``df`` instead.

        :type chart_kwargs: :class:`dict <python:dict>` or :obj:`None <python:None>`

        :returns: A :class:`Chart <highcharts_core.chart.Chart>` instance with its
          data populated from the data in ``df``.
        :rtype: :class:`Chart <highcharts_core.chart.Chart>`

        :raises HighchartsPandasDeserializationError: if ``property_map`` references
          a column that does not exist in the data frame
        :raises HighchartsDependencyError: if `pandas <https://pandas.pydata.org/>`_ is
          not available in the runtime environment
        """
        series_type = validators.string(series_type, allow_empty = False)
        series_type = series_type.lower()
        if series_type not in SERIES_CLASSES:
            raise errors.HighchartsValueError(f'series_type expects a valid Highcharts '
                                              f'series type. Received: {series_type}')

        options_kwargs = validators.dict(options_kwargs, allow_empty = True) or {}
        chart_kwargs = validators.dict(chart_kwargs, allow_empty = True) or {}

        series_cls = SERIES_CLASSES.get(series_type, None)

        series = series_cls.from_pandas(df,
                                        property_map,
                                        series_kwargs)

        options = HighchartsOptions(**options_kwargs)
        options.series = [series]

        instance = cls(**chart_kwargs)
        instance.options = options

        return instance

    @classmethod
    def from_pyspark(cls,
                     df,
                     property_map,
                     series_type,
                     series_kwargs = None,
                     options_kwargs = None,
                     chart_kwargs = None):
        """Create a :class:`Chart <highcharts_core.chart.Chart>` instance whose
        data is populated from a
        `PySpark <https://spark.apache.org/docs/latest/api/python/>`_
        :class:`DataFrame <pyspark:pyspark.sql.DataFrame>`.

        :param df: The :class:`DataFrame <pyspark:pyspark.sql.DataFrame>` from which data
          should be loaded.
        :type df: :class:`DataFrame <pyspark:pyspark.sql.DataFrame>`

        :param property_map: A :class:`dict <python:dict>` used to indicate which
          data point property should be set to which column in ``df``. The keys in the
          :class:`dict <python:dict>` should correspond to properties in the data point
          class, while the value should indicate the label for the
          :class:`DataFrame <pyspark:pyspark.sql.DataFrame>` column.
        :type property_map: :class:`dict <python:dict>`

        :param series_type: Indicates the series type that should be created from the data
          in ``df``.
        :type series_type: :class:`str <python:str>`

        :param series_kwargs: An optional :class:`dict <python:dict>` containing keyword
          arguments that should be used when instantiating the series instance. Defaults
          to :obj:`None <python:None>`.

          .. warning::

            If ``series_kwargs`` contains a ``data`` key, its value will be *overwritten*.
            The ``data`` value will be created from ``df`` instead.

        :type series_kwargs: :class:`dict <python:dict>`

        :param options_kwargs: An optional :class:`dict <python:dict>` containing keyword
          arguments that should be used when instantiating the :class:`HighchartsOptions`
          instance. Defaults to :obj:`None <python:None>`.

          .. warning::

            If ``options_kwargs`` contains a ``series`` key, the ``series`` value will be
            *overwritten*. The ``series`` value will be created from the data in ``df``.

        :type options_kwargs: :class:`dict <python:dict>` or :obj:`None <python:None>`

        :param chart_kwargs: An optional :class:`dict <python:dict>` containing keyword
          arguments that should be used when instantiating the :class:`Chart` instance.
          Defaults to :obj:`None <python:None>`.

          .. warning::

            If ``chart_kwargs`` contains an ``options`` key, ``options`` will be
            *overwritten*. The ``options`` value will be created from the
            ``options_kwargs`` and the data in ``df`` instead.

        :type chart_kwargs: :class:`dict <python:dict>` or :obj:`None <python:None>`

        :returns: A :class:`Chart <highcharts_core.chart.Chart>` instance with its
          data populated from the data in ``df``.
        :rtype: :class:`Chart <highcharts_core.chart.Chart>`

        :raises HighchartsPySparkDeserializationError: if ``property_map`` references
          a column that does not exist in the data frame
        :raises HighchartsDependencyError: if
          `PySpark <https://spark.apache.org/docs/latest/api/python/>`_ is not available
          in the runtime environment
        """
        series_type = validators.string(series_type, allow_empty = False)
        series_type = series_type.lower()
        if series_type not in SERIES_CLASSES:
            raise errors.HighchartsValueError(f'series_type expects a valid Highcharts '
                                              f'series type. Received: {series_type}')

        options_kwargs = validators.dict(options_kwargs, allow_empty = True) or {}
        chart_kwargs = validators.dict(chart_kwargs, allow_empty = True) or {}

        series_cls = SERIES_CLASSES.get(series_type, None)

        series = series_cls.from_pyspark(df,
                                         property_map,
                                         series_kwargs)

        options = HighchartsOptions(**options_kwargs)
        options.series = [series]

        instance = cls(**chart_kwargs)
        instance.options = options

        return instance

    @classmethod
    def from_options(cls,
                     options,
                     chart_kwargs = None):
        """Create a :class:`Chart <highcharts_core.chart.Chart>` instance from a
        :class:`HighchartsOptions <highcharts_core.options.HighchartsOptions>` object.

        :param options: The configuration options to use to instantiate the chart.
        :type options:
          :class:`HighchartsOptions <highcharts_core.options.HighchartsOptions>` or
          coercable

        :param chart_kwargs: An optional :class:`dict <python:dict>` containing keyword
          arguments that should be used when instantiating the instance. Defaults to
          :obj:`None <python:None>`.

          .. warning::

            If ``chart_kwargs`` contains an ``options`` key, ``options`` will be
            *overwritten* by the contents of ``options``.

        :type chart_kwargs: :class:`dict <python:dict>` or :obj:`None <python:None>`

        :returns: The :class:`Chart <highcharts_core.chart.Chart>` instance
        :rtype: :class:`Chart <highcharts_core.chart.Chart>`
        """
        chart_kwargs = validators.dict(chart_kwargs, allow_empty = True) or {}
        options = validate_types(options,
                                 types = (HighchartsOptions))

        instance = cls(**chart_kwargs)
        instance.options = options

        return instance
<|MERGE_RESOLUTION|>--- conflicted
+++ resolved
@@ -39,7 +39,6 @@
 
         :rtype: :class:`str <python:str>`
         """
-<<<<<<< HEAD
         required_modules = [f'{self.module_url}{x}' 
                             for x in self.get_required_modules(include_extension = True)]
         js_str = ''
@@ -49,13 +48,6 @@
 
         for item in required_modules:
             js_str += """});"""
-=======
-        js_str = ''.join(
-                utility_functions.jupyter_add_script(item) + """.then(() => {"""
-                for item in constants.INCLUDE_LIBS
-                )
-        js_str += """});""" * len(constants.INCLUDE_LIBS)
->>>>>>> 63fdcc31
 
         return js_str
 
@@ -761,13 +753,8 @@
 
         :type container: :class:`str <python:str>` or :obj:`None <python:None>`
 
-<<<<<<< HEAD
         :param retries: The number of times to retry rendering the chart. Used to avoid race conditions with the 
           Highcharts script. Defaults to 5.
-=======
-        :param retries: The number of times to retry rendering the chart. Used to avoid race conditions with the
-          Highcharts script. Defaults to 3.
->>>>>>> 63fdcc31
         :type retries: :class:`int <python:int>`
 
         :param interval: The number of milliseconds to wait between retrying rendering the chart. Defaults to 1000 (1
