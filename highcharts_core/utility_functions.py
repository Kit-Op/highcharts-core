--- conflicted
+++ resolved
@@ -536,7 +536,6 @@
     return function_str
 
 
-<<<<<<< HEAD
 def wrap_for_requirejs(if_require_js, if_no_requirejs = None):
     """Wrap ``if_require_js`` in a conditional JavaScript ``if ... { }`` statement
     that evalutes whether RequireJS is present in the browser.
@@ -560,7 +559,33 @@
     js_str += ';'
     
     return js_str
-=======
+
+
+def wrap_for_requirejs(if_require_js, if_no_requirejs = None):
+    """Wrap ``if_require_js`` in a conditional JavaScript ``if ... { }`` statement
+    that evalutes whether RequireJS is present in the browser.
+    
+    :param if_require_js: The (JavaScript) code that should be executed if RequireJS
+      *is* present.
+    :type if_require_js: :class:`str <python:str>`
+    
+    :param if_no_require_js: The (JavaScript) code that should be executed if RequireJS
+      is *not* present. Defaults to :obj:`None <python:None>` (nothing gets executed).
+    :type if_no_require_js: :class:`str <python:str>`
+    """
+    js_str = """var has_requirejs = typeof requirejs !== 'undefined';\n"""
+    js_str += """if (has_requirejs) {\n"""
+    js_str += if_require_js + '\n}'
+    
+    if if_no_requirejs:
+        js_str += """ else {\n"""
+        js_str += if_no_requirejs + '\n}'
+        
+    js_str += ';'
+    
+    return js_str
+
+
 def to_ndarray(value):
     """Convert ``value`` to a :class:`numpy.ndarray <numpy:numpy.ndarray>`.
     
@@ -801,5 +826,4 @@
     :returns: ``True`` if an array. ``False`` if not.
     :rtype: :class:`bool <python:bool>`
     """
-    return checkers.is_type(value, 'ndarray')
->>>>>>> cf1adfcb
+    return checkers.is_type(value, 'ndarray')